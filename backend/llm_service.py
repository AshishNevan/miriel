import asyncio
import json
import logging
from typing import Dict, Any, Optional
import litellm

<<<<<<< HEAD
from llm_manager import LLMManager
from redis_manager import (
    receive_from_redis_stream,
    send_to_redis_stream,
    get_pdf_content,
=======
from .llm_manager import LLMManager
from .redis_manager import (
    receive_from_redis_stream, 
    send_to_redis_stream, 
    get_pdf_content, 
    set_stream_checkpoint
>>>>>>> 485b4557
)

logger = logging.getLogger(__name__)


class LLMService:
    def __init__(self):
        self.llm_manager = LLMManager()
        self.request_handlers = {
            "question": self._handle_question,
            "summary": self._handle_summary,
        }

    async def _handle_question(self, request: Dict[str, Any]) -> Dict[str, Any]:
        try:
<<<<<<< HEAD
            question = request.get("question")
            pdf_id = request.get("pdf_id")
            max_tokens = request.get("max_tokens", 1000)

            if not question or not pdf_id:
                raise ValueError("Question and PDF ID are required")

            # Get PDF content from Redis
            pdf_content = await get_pdf_content(pdf_id)
            if not pdf_content:
                raise ValueError("PDF content not found")

            # Decode PDF content from bytes
            context = pdf_content.decode("utf-8")

            answer = await self.llm_manager.ask_question(
                context=context, question=question, max_tokens=max_tokens
            )

            return {"type": "question_response", "content": answer, "status": "success"}
=======
            question = request.get('question')
            pdf_id = request.get('pdf_id')
            max_tokens = request.get('max_tokens', 5000)
            model = request.get('model', 'gemini/gemini-2.0-flash')
            
            if not question or not pdf_id:
                raise ValueError('Question and PDF ID are required')
            
            try:
                # Get PDF content from Redis with improved error handling
                pdf_content = await get_pdf_content(pdf_id)
                context = pdf_content.decode('utf-8')
                
                answer, usage_metrics = await self.llm_manager.ask_question(
                    context=context,
                    question=question,
                    max_tokens=max_tokens,
                    model=model
                )
                
                return {
                    'type': 'question_response',
                    'content': answer,
                    'status': 'success',
                    'usage': usage_metrics
                }
            except ValueError as e:
                logger.error(f"PDF content error: {str(e)}")
                return {
                    'type': 'question_response',
                    'content': f"Error: {str(e)}",
                    'status': 'error'
                }
>>>>>>> 485b4557
        except Exception as e:
            logger.error(f"Error processing question: {str(e)}")
            return {"type": "question_response", "content": str(e), "status": "error"}

    async def _handle_summary(self, request: Dict[str, Any]) -> Dict[str, Any]:
        try:
<<<<<<< HEAD
            pdf_id = request.get("pdf_id")
            max_tokens = request.get("max_tokens", 1000)

=======
            pdf_id = request.get('pdf_id')
            max_tokens = request.get('max_tokens', 5000)
            model = request.get('model', 'gemini/gemini-2.0-flash')
            
>>>>>>> 485b4557
            if not pdf_id:
                raise ValueError("PDF ID is required")

            # Get PDF content from Redis
            pdf_content = await get_pdf_content(pdf_id)
            if not pdf_content:
                raise ValueError("PDF content not found")

            # Decode PDF content from bytes
<<<<<<< HEAD
            text = pdf_content.decode("utf-8")

            summary = await self.llm_manager.get_summary(
                text=text, max_tokens=max_tokens
            )

            return {"type": "summary_response", "content": summary, "status": "success"}
=======
            text = pdf_content.decode('utf-8')
            
            summary, usage_metrics = await self.llm_manager.get_summary(
                text=text,
                max_tokens=max_tokens,
                model=model
            )
            
            return {
                'type': 'summary_response',
                'content': summary,
                'status': 'success',
                'usage': usage_metrics
            }
>>>>>>> 485b4557
        except Exception as e:
            logger.error(f"Error processing summary: {str(e)}")
            return {"type": "summary_response", "content": str(e), "status": "error"}

    async def process_request(
        self, request: Dict[str, Any]
    ) -> Optional[Dict[str, Any]]:
        try:
            request_type = request.get("type")
            handler = self.request_handlers.get(request_type)

            if not handler:
                logger.error(f"Unknown request type: {request_type}")
                return {
                    "type": "error",
                    "content": f"Unknown request type: {request_type}",
                    "status": "error",
                }

            return await handler(request)
        except Exception as e:
            logger.error(f"Error processing request: {str(e)}")
            return {"type": "error", "content": str(e), "status": "error"}

    async def start(self):
<<<<<<< HEAD
        logger.info("Starting LLM Service...")
        last_id = "0"
=======
        logger.info('Starting LLM Service...')
>>>>>>> 485b4557
        max_retries = 3

        while True:
            try:
<<<<<<< HEAD
                # Read from llm_requests stream
                messages = await receive_from_redis_stream("llm_requests", last_id)

=======
                # Read from llm_requests stream using checkpoint mechanism
                messages = await receive_from_redis_stream('llm_requests')
                
>>>>>>> 485b4557
                if not messages:
                    await asyncio.sleep(0.1)  # Avoid busy waiting
                    continue

                stream_name, stream_messages = messages[0]
                message_id, message_data = stream_messages[0]
<<<<<<< HEAD

                # Update last_id for next iteration
                last_id = message_id

=======
                
                # Update checkpoint with latest processed message ID
                await set_stream_checkpoint('llm_requests', message_id)
                
>>>>>>> 485b4557
                # Process request
                try:
                    # Decode and parse JSON values from Redis stream
                    request = {}
                    for k, v in message_data.items():
                        key = k.decode()
                        try:
                            # Try to parse JSON value
                            value = json.loads(v.decode())
                        except json.JSONDecodeError:
                            # If not JSON, use raw decoded value
                            value = v.decode()
                        request[key] = value

                    if "type" not in request:
                        logger.error("Request type is missing")
                        continue

                    response = await self.process_request(request)
                except Exception as e:
                    logger.error(f"Error decoding request data: {str(e)}")
                    continue

                if response:
                    # Send response to llm_responses stream with retries
                    retries = 0
                    while retries < max_retries:
                        try:
                            await send_to_redis_stream("llm_responses", response)
                            break
                        except Exception as e:
                            retries += 1
                            if retries == max_retries:
                                logger.error(
                                    f"Failed to send response after {max_retries} attempts: {str(e)}"
                                )
                            else:
                                logger.warning(
                                    f"Error sending response (attempt {retries}): {str(e)}"
                                )
                                await asyncio.sleep(1)

            except Exception as e:
                logger.error(f"Error in service loop: {str(e)}")
                await asyncio.sleep(1)  # Wait before retrying


async def run_service():
    service = LLMService()
    await service.start()


def main():
    asyncio.run(run_service())


if __name__ == "__main__":
    main()<|MERGE_RESOLUTION|>--- conflicted
+++ resolved
@@ -4,20 +4,12 @@
 from typing import Dict, Any, Optional
 import litellm
 
-<<<<<<< HEAD
 from llm_manager import LLMManager
 from redis_manager import (
     receive_from_redis_stream,
     send_to_redis_stream,
     get_pdf_content,
-=======
-from .llm_manager import LLMManager
-from .redis_manager import (
-    receive_from_redis_stream, 
-    send_to_redis_stream, 
-    get_pdf_content, 
-    set_stream_checkpoint
->>>>>>> 485b4557
+    set_stream_checkpoint,
 )
 
 logger = logging.getLogger(__name__)
@@ -33,78 +25,49 @@
 
     async def _handle_question(self, request: Dict[str, Any]) -> Dict[str, Any]:
         try:
-<<<<<<< HEAD
             question = request.get("question")
             pdf_id = request.get("pdf_id")
-            max_tokens = request.get("max_tokens", 1000)
+            max_tokens = request.get("max_tokens", 5000)
+            model = request.get("model", "gemini/gemini-2.0-flash")
 
             if not question or not pdf_id:
                 raise ValueError("Question and PDF ID are required")
 
-            # Get PDF content from Redis
-            pdf_content = await get_pdf_content(pdf_id)
-            if not pdf_content:
-                raise ValueError("PDF content not found")
-
-            # Decode PDF content from bytes
-            context = pdf_content.decode("utf-8")
-
-            answer = await self.llm_manager.ask_question(
-                context=context, question=question, max_tokens=max_tokens
-            )
-
-            return {"type": "question_response", "content": answer, "status": "success"}
-=======
-            question = request.get('question')
-            pdf_id = request.get('pdf_id')
-            max_tokens = request.get('max_tokens', 5000)
-            model = request.get('model', 'gemini/gemini-2.0-flash')
-            
-            if not question or not pdf_id:
-                raise ValueError('Question and PDF ID are required')
-            
             try:
                 # Get PDF content from Redis with improved error handling
                 pdf_content = await get_pdf_content(pdf_id)
-                context = pdf_content.decode('utf-8')
-                
+                context = pdf_content.decode("utf-8")
+
                 answer, usage_metrics = await self.llm_manager.ask_question(
                     context=context,
                     question=question,
                     max_tokens=max_tokens,
-                    model=model
+                    model=model,
                 )
-                
+
                 return {
-                    'type': 'question_response',
-                    'content': answer,
-                    'status': 'success',
-                    'usage': usage_metrics
+                    "type": "question_response",
+                    "content": answer,
+                    "status": "success",
+                    "usage": usage_metrics,
                 }
             except ValueError as e:
                 logger.error(f"PDF content error: {str(e)}")
                 return {
-                    'type': 'question_response',
-                    'content': f"Error: {str(e)}",
-                    'status': 'error'
+                    "type": "question_response",
+                    "content": f"Error: {str(e)}",
+                    "status": "error",
                 }
->>>>>>> 485b4557
         except Exception as e:
             logger.error(f"Error processing question: {str(e)}")
             return {"type": "question_response", "content": str(e), "status": "error"}
 
     async def _handle_summary(self, request: Dict[str, Any]) -> Dict[str, Any]:
         try:
-<<<<<<< HEAD
             pdf_id = request.get("pdf_id")
-            max_tokens = request.get("max_tokens", 1000)
+            max_tokens = request.get("max_tokens", 5000)
+            model = request.get("model", "gemini/gemini-2.0-flash")
 
-=======
-            pdf_id = request.get('pdf_id')
-            max_tokens = request.get('max_tokens', 5000)
-            model = request.get('model', 'gemini/gemini-2.0-flash')
-            
->>>>>>> 485b4557
             if not pdf_id:
                 raise ValueError("PDF ID is required")
 
@@ -114,30 +77,18 @@
                 raise ValueError("PDF content not found")
 
             # Decode PDF content from bytes
-<<<<<<< HEAD
             text = pdf_content.decode("utf-8")
 
-            summary = await self.llm_manager.get_summary(
-                text=text, max_tokens=max_tokens
+            summary, usage_metrics = await self.llm_manager.get_summary(
+                text=text, max_tokens=max_tokens, model=model
             )
 
-            return {"type": "summary_response", "content": summary, "status": "success"}
-=======
-            text = pdf_content.decode('utf-8')
-            
-            summary, usage_metrics = await self.llm_manager.get_summary(
-                text=text,
-                max_tokens=max_tokens,
-                model=model
-            )
-            
             return {
-                'type': 'summary_response',
-                'content': summary,
-                'status': 'success',
-                'usage': usage_metrics
+                "type": "summary_response",
+                "content": summary,
+                "status": "success",
+                "usage": usage_metrics,
             }
->>>>>>> 485b4557
         except Exception as e:
             logger.error(f"Error processing summary: {str(e)}")
             return {"type": "summary_response", "content": str(e), "status": "error"}
@@ -163,42 +114,24 @@
             return {"type": "error", "content": str(e), "status": "error"}
 
     async def start(self):
-<<<<<<< HEAD
         logger.info("Starting LLM Service...")
-        last_id = "0"
-=======
-        logger.info('Starting LLM Service...')
->>>>>>> 485b4557
         max_retries = 3
 
         while True:
             try:
-<<<<<<< HEAD
-                # Read from llm_requests stream
-                messages = await receive_from_redis_stream("llm_requests", last_id)
+                # Read from llm_requests stream using checkpoint mechanism
+                messages = await receive_from_redis_stream("llm_requests")
 
-=======
-                # Read from llm_requests stream using checkpoint mechanism
-                messages = await receive_from_redis_stream('llm_requests')
-                
->>>>>>> 485b4557
                 if not messages:
                     await asyncio.sleep(0.1)  # Avoid busy waiting
                     continue
 
                 stream_name, stream_messages = messages[0]
                 message_id, message_data = stream_messages[0]
-<<<<<<< HEAD
 
-                # Update last_id for next iteration
-                last_id = message_id
+                # Update checkpoint with latest processed message ID
+                await set_stream_checkpoint("llm_requests", message_id)
 
-=======
-                
-                # Update checkpoint with latest processed message ID
-                await set_stream_checkpoint('llm_requests', message_id)
-                
->>>>>>> 485b4557
                 # Process request
                 try:
                     # Decode and parse JSON values from Redis stream
