import redis.asyncio as redis
import json
import logging
from typing import Optional, Dict, Any, Union
from datetime import datetime

logger = logging.getLogger(__name__)

# Initialize Redis client
redis_client = redis.Redis(host="redis", port=6379, decode_responses=False)

# Constants
DEFAULT_TIMEOUT = 30  # seconds
<<<<<<< HEAD
PDF_CONTENT_PREFIX = "pdf:content:"
PDF_METADATA_PREFIX = "pdf:metadata:"
=======
PDF_CONTENT_PREFIX = 'pdf:content:'
STREAM_CHECKPOINT_PREFIX = 'stream:checkpoint:'
>>>>>>> 485b4557


async def send_to_redis_stream(
    stream_name: str, message: Dict[str, Union[bytes, Any]], maxlen: int = 1000
) -> str:
    """Send a message to a Redis Stream asynchronously.

    Args:
        stream_name: Name of the Redis stream
        message: Dictionary containing the message data. Non-bytes values will be automatically
                JSON serialized to strings. Bytes values will be preserved as-is.
        maxlen: Maximum number of messages to keep in the stream

    Returns:
        str: Message ID from Redis
    """
    try:
        # Process message values - serialize all non-bytes values to JSON
        processed_message = {}
        for k, v in message.items():
            if isinstance(v, bytes):
                processed_message[k] = v
            else:
                # Serialize all non-bytes values to JSON strings
                try:
                    processed_message[k] = json.dumps(v)
                except (TypeError, ValueError):
                    # Handle non-JSON serializable objects
                    processed_message[k] = str(v)

        logger.info("Sent message to stream")
        return await redis_client.xadd(
            stream_name, processed_message, maxlen=maxlen, approximate=True
        )
    except redis.RedisError as e:
        logger.error(f"Error sending message to stream {stream_name}: {e}")
        raise

<<<<<<< HEAD

async def receive_from_redis_stream(
    stream_name: str, last_id: str = "0", timeout: int = DEFAULT_TIMEOUT
) -> list:
    """Receive a message from a Redis Stream with timeout asynchronously.

    Args:
        stream_name: Name of the Redis stream
        last_id: Last message ID received
        timeout: Time to wait for new messages in seconds

=======
async def get_stream_checkpoint(stream_name: str) -> str:
    """Get the last processed message ID for a stream.
    
    Args:
        stream_name: Name of the Redis stream
        
>>>>>>> 485b4557
    Returns:
        str: Last processed message ID or '0' if not found
    """
    try:
<<<<<<< HEAD
        logger.info("Receiving message from stream")
        return await redis_client.xread(
            {stream_name: last_id}, count=1, block=timeout * 1000
        )
=======
        checkpoint = await redis_client.get(f"{STREAM_CHECKPOINT_PREFIX}{stream_name}")
        return checkpoint.decode() if checkpoint else '0'
>>>>>>> 485b4557
    except redis.RedisError as e:
        logger.error(f"Error getting stream checkpoint: {e}")
        return '0'

<<<<<<< HEAD

async def store_pdf_content(
    pdf_id: str, content: Union[str, bytes], metadata: Optional[Dict[str, Any]] = None
) -> bool:
    """Store PDF content and metadata in Redis.

    Args:
        pdf_id: Unique identifier for the PDF
        content: PDF content as string or bytes
        metadata: Optional metadata dictionary

=======
async def set_stream_checkpoint(stream_name: str, message_id: str) -> None:
    """Save the last processed message ID for a stream.
    
    Args:
        stream_name: Name of the Redis stream
        message_id: Message ID to save as checkpoint
    """
    try:
        await redis_client.set(f"{STREAM_CHECKPOINT_PREFIX}{stream_name}", message_id)
    except redis.RedisError as e:
        logger.error(f"Error setting stream checkpoint: {e}")

async def receive_from_redis_stream(stream_name: str, last_id: str = None, timeout: int = DEFAULT_TIMEOUT) -> list:
    """Receive a message from a Redis Stream with timeout asynchronously.
    
    Args:
        stream_name: Name of the Redis stream
        last_id: Last message ID received, if None will use checkpoint
        timeout: Time to wait for new messages in seconds
        
>>>>>>> 485b4557
    Returns:
        list: List of messages from the stream
    """
    try:
<<<<<<< HEAD
        # Ensure content is in bytes
        content_bytes = (
            content if isinstance(content, bytes) else content.encode("utf-8")
        )

        # Store PDF content
        await redis_client.set(
            f"{PDF_CONTENT_PREFIX}{pdf_id}",
            content_bytes,
            ex=86400,  # expire after 24 hours
        )
        logger.info(f"Successfully stored PDF content for ID: {pdf_id}")

        # Store metadata if provided
        if metadata:
            try:
                metadata_json = json.dumps(metadata)
                await redis_client.set(
                    f"{PDF_METADATA_PREFIX}{pdf_id}", metadata_json, ex=86400
                )
                logger.info(f"Successfully stored metadata for PDF ID: {pdf_id}")
            except (TypeError, json.JSONDecodeError) as e:
                logger.error(f"Failed to serialize metadata for PDF {pdf_id}: {e}")
                return False
        return True
=======
        if last_id is None:
            last_id = await get_stream_checkpoint(stream_name)
        logger.info(f"Receiving message from stream {stream_name} starting from {last_id}")
        return await redis_client.xread({stream_name: last_id}, count=1, block=timeout * 1000)
>>>>>>> 485b4557
    except redis.RedisError as e:
        logger.error(f"Error receiving message from stream {stream_name}: {e}")
        raise



async def get_pdf_content(pdf_id: str) -> Optional[bytes]:
<<<<<<< HEAD
    """Retrieve PDF content from Redis.

=======
    """Get PDF content from Redis.
    
>>>>>>> 485b4557
    Args:
        pdf_id: Unique identifier for the PDF

    Returns:
        bytes: PDF content if found, None otherwise
    """
    try:
        logger.info(f"Getting PDF content for ID: {pdf_id}")
        content = await redis_client.get(f"{PDF_CONTENT_PREFIX}{pdf_id}")
        if content is None:
            logger.error(f"PDF content not found for ID: {pdf_id}")
            raise ValueError(f"PDF content not found for ID: {pdf_id}")
        return content
    except redis.RedisError as e:
<<<<<<< HEAD
        logger.error(f"Error retrieving PDF {pdf_id}: {e}")
        return None


async def send_llm_request(
    prompt: str, model_name: str, max_tokens: Optional[int] = None
) -> str:
=======
        logger.error(f"Redis error getting PDF content: {e}")
        raise Exception(f"Database error: {str(e)}")
    except Exception as e:
        logger.error(f"Unexpected error getting PDF content: {e}")
        raise
async def send_llm_request(prompt: str, model_name: str, max_tokens: Optional[int] = None) -> str:
>>>>>>> 485b4557
    """Send LLM request to Redis Stream.

    Args:
        prompt: The prompt to send to the LLM
        model_name: Name of the LLM model to use
        max_tokens: Optional maximum number of tokens for the response

    Returns:
        str: Message ID from Redis
    """
    message = {
        "prompt": prompt,
        "model_name": model_name,
        "timestamp": datetime.now().isoformat(),
    }
    if max_tokens is not None:
        message["max_tokens"] = max_tokens

    return await send_to_redis_stream("llm_requests", message)


async def receive_llm_response(
    timeout: int = DEFAULT_TIMEOUT,
) -> Optional[Dict[str, Any]]:
    """Receive LLM response from Redis Stream with timeout.

    Args:
        timeout: Time to wait for response in seconds

    Returns:
        Optional[Dict[str, Any]]: Response dictionary if received, None if timeout
    """
    try:
        # Use '$' as last_id to only get new messages
        response = await receive_from_redis_stream(
            "llm_responses", last_id="$", timeout=timeout
        )
        if response:
            logger.info("Received response from Redis")
            _, messages = response[0]
            # Get the message data and deserialize from JSON
            message_data = messages[0][1]
            deserialized_message = {}
            for k, v in message_data.items():
                key = k.decode() if isinstance(k, bytes) else k
                value = v.decode() if isinstance(v, bytes) else v
                try:
                    # First attempt to parse as JSON
                    parsed = json.loads(value)
                    # If parsed is still a string, try parsing again
                    if isinstance(parsed, str):
                        try:
                            deserialized_message[key] = json.loads(parsed)
                        except json.JSONDecodeError:
                            deserialized_message[key] = parsed
                    else:
                        deserialized_message[key] = parsed
                except json.JSONDecodeError:
                    deserialized_message[key] = value
            return deserialized_message
        else:
            logger.info("No response received from Redis")
            return None
    except json.JSONDecodeError as e:
        logger.error(f"Error decoding LLM response: {e}")
        return None<|MERGE_RESOLUTION|>--- conflicted
+++ resolved
@@ -11,13 +11,8 @@
 
 # Constants
 DEFAULT_TIMEOUT = 30  # seconds
-<<<<<<< HEAD
 PDF_CONTENT_PREFIX = "pdf:content:"
-PDF_METADATA_PREFIX = "pdf:metadata:"
-=======
-PDF_CONTENT_PREFIX = 'pdf:content:'
-STREAM_CHECKPOINT_PREFIX = 'stream:checkpoint:'
->>>>>>> 485b4557
+STREAM_CHECKPOINT_PREFIX = "stream:checkpoint:"
 
 
 async def send_to_redis_stream(
@@ -56,127 +51,67 @@
         logger.error(f"Error sending message to stream {stream_name}: {e}")
         raise
 
-<<<<<<< HEAD
+
+async def get_stream_checkpoint(stream_name: str) -> str:
+    """Get the last processed message ID for a stream.
+
+    Args:
+        stream_name: Name of the Redis stream
+
+    Returns:
+        str: Last processed message ID or '0' if not found
+    """
+    try:
+        checkpoint = await redis_client.get(f"{STREAM_CHECKPOINT_PREFIX}{stream_name}")
+        return checkpoint.decode() if checkpoint else "0"
+    except redis.RedisError as e:
+        logger.error(f"Error getting stream checkpoint: {e}")
+        return "0"
+
+
+async def set_stream_checkpoint(stream_name: str, message_id: str) -> None:
+    """Save the last processed message ID for a stream.
+
+    Args:
+        stream_name: Name of the Redis stream
+        message_id: Message ID to save as checkpoint
+    """
+    try:
+        await redis_client.set(f"{STREAM_CHECKPOINT_PREFIX}{stream_name}", message_id)
+    except redis.RedisError as e:
+        logger.error(f"Error setting stream checkpoint: {e}")
+
 
 async def receive_from_redis_stream(
-    stream_name: str, last_id: str = "0", timeout: int = DEFAULT_TIMEOUT
+    stream_name: str, last_id: str = None, timeout: int = DEFAULT_TIMEOUT
 ) -> list:
     """Receive a message from a Redis Stream with timeout asynchronously.
 
     Args:
         stream_name: Name of the Redis stream
-        last_id: Last message ID received
+        last_id: Last message ID received, if None will use checkpoint
         timeout: Time to wait for new messages in seconds
 
-=======
-async def get_stream_checkpoint(stream_name: str) -> str:
-    """Get the last processed message ID for a stream.
-    
-    Args:
-        stream_name: Name of the Redis stream
-        
->>>>>>> 485b4557
-    Returns:
-        str: Last processed message ID or '0' if not found
-    """
-    try:
-<<<<<<< HEAD
-        logger.info("Receiving message from stream")
+    Returns:
+        list: List of messages from the stream
+    """
+    try:
+        if last_id is None:
+            last_id = await get_stream_checkpoint(stream_name)
+        logger.info(
+            f"Receiving message from stream {stream_name} starting from {last_id}"
+        )
         return await redis_client.xread(
             {stream_name: last_id}, count=1, block=timeout * 1000
         )
-=======
-        checkpoint = await redis_client.get(f"{STREAM_CHECKPOINT_PREFIX}{stream_name}")
-        return checkpoint.decode() if checkpoint else '0'
->>>>>>> 485b4557
-    except redis.RedisError as e:
-        logger.error(f"Error getting stream checkpoint: {e}")
-        return '0'
-
-<<<<<<< HEAD
-
-async def store_pdf_content(
-    pdf_id: str, content: Union[str, bytes], metadata: Optional[Dict[str, Any]] = None
-) -> bool:
-    """Store PDF content and metadata in Redis.
-
-    Args:
-        pdf_id: Unique identifier for the PDF
-        content: PDF content as string or bytes
-        metadata: Optional metadata dictionary
-
-=======
-async def set_stream_checkpoint(stream_name: str, message_id: str) -> None:
-    """Save the last processed message ID for a stream.
-    
-    Args:
-        stream_name: Name of the Redis stream
-        message_id: Message ID to save as checkpoint
-    """
-    try:
-        await redis_client.set(f"{STREAM_CHECKPOINT_PREFIX}{stream_name}", message_id)
-    except redis.RedisError as e:
-        logger.error(f"Error setting stream checkpoint: {e}")
-
-async def receive_from_redis_stream(stream_name: str, last_id: str = None, timeout: int = DEFAULT_TIMEOUT) -> list:
-    """Receive a message from a Redis Stream with timeout asynchronously.
-    
-    Args:
-        stream_name: Name of the Redis stream
-        last_id: Last message ID received, if None will use checkpoint
-        timeout: Time to wait for new messages in seconds
-        
->>>>>>> 485b4557
-    Returns:
-        list: List of messages from the stream
-    """
-    try:
-<<<<<<< HEAD
-        # Ensure content is in bytes
-        content_bytes = (
-            content if isinstance(content, bytes) else content.encode("utf-8")
-        )
-
-        # Store PDF content
-        await redis_client.set(
-            f"{PDF_CONTENT_PREFIX}{pdf_id}",
-            content_bytes,
-            ex=86400,  # expire after 24 hours
-        )
-        logger.info(f"Successfully stored PDF content for ID: {pdf_id}")
-
-        # Store metadata if provided
-        if metadata:
-            try:
-                metadata_json = json.dumps(metadata)
-                await redis_client.set(
-                    f"{PDF_METADATA_PREFIX}{pdf_id}", metadata_json, ex=86400
-                )
-                logger.info(f"Successfully stored metadata for PDF ID: {pdf_id}")
-            except (TypeError, json.JSONDecodeError) as e:
-                logger.error(f"Failed to serialize metadata for PDF {pdf_id}: {e}")
-                return False
-        return True
-=======
-        if last_id is None:
-            last_id = await get_stream_checkpoint(stream_name)
-        logger.info(f"Receiving message from stream {stream_name} starting from {last_id}")
-        return await redis_client.xread({stream_name: last_id}, count=1, block=timeout * 1000)
->>>>>>> 485b4557
     except redis.RedisError as e:
         logger.error(f"Error receiving message from stream {stream_name}: {e}")
         raise
 
 
-
 async def get_pdf_content(pdf_id: str) -> Optional[bytes]:
-<<<<<<< HEAD
-    """Retrieve PDF content from Redis.
-
-=======
     """Get PDF content from Redis.
-    
->>>>>>> 485b4557
+
     Args:
         pdf_id: Unique identifier for the PDF
 
@@ -191,22 +126,16 @@
             raise ValueError(f"PDF content not found for ID: {pdf_id}")
         return content
     except redis.RedisError as e:
-<<<<<<< HEAD
-        logger.error(f"Error retrieving PDF {pdf_id}: {e}")
-        return None
-
-
-async def send_llm_request(
-    prompt: str, model_name: str, max_tokens: Optional[int] = None
-) -> str:
-=======
         logger.error(f"Redis error getting PDF content: {e}")
         raise Exception(f"Database error: {str(e)}")
     except Exception as e:
         logger.error(f"Unexpected error getting PDF content: {e}")
         raise
-async def send_llm_request(prompt: str, model_name: str, max_tokens: Optional[int] = None) -> str:
->>>>>>> 485b4557
+
+
+async def send_llm_request(
+    prompt: str, model_name: str, max_tokens: Optional[int] = None
+) -> str:
     """Send LLM request to Redis Stream.
 
     Args:
