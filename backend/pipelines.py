import os
import shutil
import logging
from typing import Literal
import uuid
from pathlib import Path

logger = logging.getLogger(__name__)

import requests
from docling.document_converter import DocumentConverter
from markitdown import MarkItDown

<<<<<<< HEAD
from cloud_ops import upload_file_to_s3, upload_directory_to_s3
from firecrawl_code import firecrawl
from llamaparser_pdf import llama_parse_pdf
from python_pdf_extraction import (
=======
from .cloud_ops import upload_file_to_s3, upload_directory_to_s3
from .firecrawl_code import firecrawl
from .llamaparser_pdf import llama_parse_pdf
from .python_pdf_extraction import (
>>>>>>> 485b4557
    extract_text_with_docling,
    extract_images_to_folder,
    extract_tables_with_docling,
    extract_text_with_mistral,
)
<<<<<<< HEAD
from webscraper import WebScraper
=======
from .webscraper import WebScraper
>>>>>>> 485b4557

base_dir = Path("./temp_processing")
output = base_dir / Path("output")
s3_bucket = "neu-pdf-webpage-parser"
s3_pdf_input_prefix = "pdfs/raw"
s3_html_input_prefix = "html/raw"


def store_uploaded_pdf(
    pdf_content: bytes, parser: Literal["docling", "mistral"]
) -> str:
    """Store uploaded PDF and convert to markdown for LLM processing"""
    logger = logging.getLogger(__name__)
    pdf_id = str(uuid.uuid4())
    os.makedirs(output, exist_ok=True)

    # Save original PDF
    pdf_path = output / f"{pdf_id}.pdf"
    with open(pdf_path, "wb") as f:
        f.write(pdf_content)

    match parser:
        case "docling":
            # Convert to markdown using existing pipeline
            markdown_output = pdf_to_md_docling(pdf_path, pdf_id)

        case "mistral":
            # Convert to markdown using existing pipeline
            markdown_output = pdf_to_md_mistral(pdf_path, pdf_id)
    markdown_path = output / f"{pdf_id}.md"

    if not markdown_output.get("markdown"):
        logger.error(f"Markdown generation failed for PDF {pdf_id}")
        raise ValueError("Failed to generate markdown content")

    shutil.move(str(markdown_output["markdown"]), str(markdown_path))
    logger.info(f"Stored PDF {pdf_id} at {markdown_path}")
    return pdf_id


def get_pdf_content(pdf_id: str) -> str:
    """Retrieve stored markdown content for LLM processing"""
    markdown_path = output / f"{pdf_id}.md"
    if not markdown_path.exists():
        raise FileNotFoundError(f"No content found for PDF ID: {pdf_id}")
<<<<<<< HEAD

    with open(markdown_path, "r") as f:
        return f.read()


def validate_pdf_id(pdf_id: str) -> bool:
    """Validate if PDF ID exists in the storage system"""
    pdf_path = output / f"{pdf_id}.pdf"
    return pdf_path.exists()
=======

    with open(markdown_path, "r") as f:
        return f.read()
>>>>>>> 485b4557


def html_to_md_docling(url: str, job_name: uuid):
    s3_prefix_text = "html/html-parser/extracted-text"
    s3_prefix_images = "html/html-parser/extracted-images"
    s3_prefix_tables = "html/html-parser/extracted-tables"

    output_data = {"markdown": None, "images": None, "tables": None}

    # Step 1: Extract images & tables
    out = WebScraper(url, job_name).extract_all()
    html_path = output / "html" / f"{job_name}.html"

    # Step 2: Upload input HTML to S3
    input_html_s3_key = f"{s3_html_input_prefix}/{job_name}.html"
    upload_file_to_s3(str(html_path), input_html_s3_key, bucket_name=s3_bucket)

    # Step 3: Upload images and tables to S3
    images_local_folder = output / "extracted_images"
    tables_local_folder = output / "extracted_tables"

    if images_local_folder.exists() and any(images_local_folder.iterdir()):
        output_data["images"] = images_local_folder
        upload_directory_to_s3(
            str(images_local_folder), s3_prefix_images, bucket_name=s3_bucket
        )

    if tables_local_folder.exists() and any(tables_local_folder.iterdir()):
        output_data["tables"] = tables_local_folder
        upload_directory_to_s3(
            str(tables_local_folder), s3_prefix_tables, bucket_name=s3_bucket
        )

    # Step 4: Extract text and upload Markdown file to S3
    doc_converter = DocumentConverter()
    conv_result = doc_converter.convert(output / "html" / f"{job_name}.html")
    markdown_output = conv_result.document.export_to_markdown()
    os.makedirs(output / "markdown", exist_ok=True)
    markdown_path = output / "markdown" / f"{job_name}.md"
    with open(markdown_path, "w") as f:
        f.write(markdown_output)

    if markdown_path.exists() and not is_file_empty(markdown_path):
        output_data["markdown"] = markdown_path
        markdown_s3_key = f"{s3_prefix_text}/{job_name}.md"
        upload_file_to_s3(str(markdown_path), markdown_s3_key, bucket_name=s3_bucket)

    return output_data


def html_to_md_markitdown(url: str, job_name: uuid):
    s3_prefix_text = "html/html-parser/extracted-text"
    s3_prefix_images = "html/html-parser/extracted-images"
    s3_prefix_tables = "html/html-parser/extracted-tables"

    output_data = {"markdown": None, "images": None, "tables": None}

    # Step 1: Extract images & tables
    out = WebScraper(url, job_name).extract_all()
    html_path = output / "html" / f"{job_name}.html"

    # Step 2: Upload input HTML to S3
    input_html_s3_key = f"{s3_html_input_prefix}/{job_name}.html"
    upload_file_to_s3(str(html_path), input_html_s3_key, bucket_name=s3_bucket)

    # Step 3: Upload images and tables to S3
    images_local_folder = output / "extracted_images"
    tables_local_folder = output / "extracted_tables"
    if images_local_folder.exists() and any(images_local_folder.iterdir()):
        output_data["images"] = images_local_folder
        upload_directory_to_s3(
            str(images_local_folder), s3_prefix_images, bucket_name=s3_bucket
        )

    if tables_local_folder.exists() and any(tables_local_folder.iterdir()):
        output_data["tables"] = tables_local_folder
        upload_directory_to_s3(
            str(tables_local_folder), s3_prefix_tables, bucket_name=s3_bucket
        )

    # Step 4: Extract text and upload Markdown file to S3
    md = MarkItDown()
    markdown_output = md.convert(str(output / "html" / f"{job_name}.html"))
    os.makedirs(output / "markdown", exist_ok=True)
    markdown_path = output / "markdown" / f"{job_name}.md"
    with open(markdown_path, "w") as f:
        f.write(markdown_output.text_content)

    if markdown_path.exists() and not is_file_empty(markdown_path):
        output_data["markdown"] = markdown_path
        markdown_s3_key = f"{s3_prefix_text}/{job_name}.md"
        upload_file_to_s3(str(markdown_path), markdown_s3_key, bucket_name=s3_bucket)

    return output_data


def standardize_docling(input: str, job_name: uuid):
    if input.startswith("http://") or input.startswith("https://"):
        s3_prefix_text = "html/docling/extracted-text"
        try:
            html_data = WebScraper(input, job_name).get_webpage()
            file = output / "html" / f"{job_name}.html"
            os.makedirs(output / "html", exist_ok=True)
            with open(file, "w") as f:
                f.write(html_data)
            html_cloud_path = f"{s3_html_input_prefix}/{job_name}.html"
            upload_file_to_s3(str(file), html_cloud_path, bucket_name=s3_bucket)
        except Exception as e:
            print(e)
            return -1
    else:
        file = Path(input)
        if file.suffix != ".pdf":
            raise ValueError("Input file must be a PDF")
        s3_prefix_text = "pdfs/docling/extracted-text"
        pdf_cloud_path = f"{s3_pdf_input_prefix}/{job_name}.pdf"
        upload_file_to_s3(str(file), pdf_cloud_path, bucket_name=s3_bucket)

    doc_converter = DocumentConverter()
    conv_result = doc_converter.convert(str(file))
    markdown_output = conv_result.document.export_to_markdown()

    markdown_dir = output / "markdown"
    os.makedirs(markdown_dir, exist_ok=True)
    markdown_path = markdown_dir / f"{job_name}.md"
    with open(markdown_path, "w") as f:
        f.write(markdown_output)

    # Upload MD to S3
    markdown_s3_key = f"{s3_prefix_text}/{job_name}.md"
    upload_file_to_s3(str(markdown_path), markdown_s3_key, bucket_name=s3_bucket)

    return markdown_path


def standardize_markitdown(input: str, job_name: uuid):
    if input.startswith("http://") or input.startswith("https://"):
        s3_prefix_text = "html/markitdown/extracted-text"
        try:
            html_data = WebScraper(input, job_name).get_webpage()
            file = output / "html" / f"{job_name}.html"
            os.makedirs(output / "html", exist_ok=True)
            with open(file, "w") as f:
                f.write(html_data)
            html_cloud_path = f"{s3_html_input_prefix}/{job_name}.html"
            upload_file_to_s3(str(file), html_cloud_path, bucket_name=s3_bucket)
        except Exception as e:
            print(e)
            return -1
    else:
        file = Path(input)
        if file.suffix != ".pdf":
            raise ValueError("Input file must be a PDF")
        s3_prefix_text = "pdfs/markitdown/extracted-text"
        pdf_cloud_path = f"{s3_pdf_input_prefix}/{job_name}.pdf"
        upload_file_to_s3(str(file), pdf_cloud_path, bucket_name=s3_bucket)

    md = MarkItDown()
    conv_result = md.convert(str(file))

    markdown_dir = output / "markdown"
    os.makedirs(markdown_dir, exist_ok=True)
    markdown_path = markdown_dir / f"{job_name}.md"
    with open(markdown_path, "w") as f:
        f.write(conv_result.text_content)

    # Upload MD to S3
    markdown_s3_key = f"{s3_prefix_text}/{job_name}.md"
    upload_file_to_s3(str(markdown_path), markdown_s3_key, bucket_name=s3_bucket)

    return markdown_path


def pdf_to_md_docling(file: Path, job_name: uuid):
    s3_prefix_text = "pdfs/python-parser/extracted-text"
    s3_prefix_images = "pdfs/python-parser/extracted-images"
    s3_prefix_tables = "pdfs/python-parser/extracted-tables"

    output_data = {"markdown": None, "images": None, "tables": None}

    # Step 1: Upload input PDF to S3
    input_pdf_s3_key = f"{s3_pdf_input_prefix}/{job_name}.pdf"
    upload_file_to_s3(str(file), input_pdf_s3_key, bucket_name=s3_bucket)

    # Step 2: Extract text and upload Markdown file to S3
    markdown_local_path = output / f"{job_name}.md"
    extract_text_with_docling(file, markdown_local_path)

    if markdown_local_path.exists() and not is_file_empty(markdown_local_path):
        output_data["markdown"] = markdown_local_path
        markdown_s3_key = f"{s3_prefix_text}/{Path(markdown_local_path).name}"
        upload_file_to_s3(
            str(markdown_local_path), markdown_s3_key, bucket_name=s3_bucket
        )

    # Step 3: Extract images and upload the directory to S3
    images_local_folder = output / "extracted_images"
    extract_images_to_folder(file, images_local_folder)

    if images_local_folder.exists() and any(images_local_folder.iterdir()):
        output_data["images"] = images_local_folder
        upload_directory_to_s3(
            str(images_local_folder), s3_prefix_images, bucket_name=s3_bucket
        )

    # Step 4: Extract tables and upload the directory to S3
    tables_local_folder = output / "extracted_tables"
    extract_tables_with_docling(file, tables_local_folder)

    if tables_local_folder.exists() and any(tables_local_folder.iterdir()):
        output_data["tables"] = tables_local_folder
        upload_directory_to_s3(
            str(tables_local_folder), s3_prefix_tables, bucket_name=s3_bucket
        )

    return output_data


def pdf_to_md_mistral(file: Path, job_name: uuid):
    s3_prefix_text = "pdfs/mistral/extracted-text"
    s3_prefix_images = "pdfs/mistral/extracted-images"
    s3_prefix_tables = "pdfs/mistral/extracted-tables"

    output_data = {"markdown": None, "images": None, "tables": None}

    # Step 1: Upload input PDF to S3
    input_pdf_s3_key = f"{s3_pdf_input_prefix}/{job_name}.pdf"
    upload_file_to_s3(str(file), input_pdf_s3_key, bucket_name=s3_bucket)

    # Step 2: Extract text and upload Markdown file to S3
    markdown_local_path = output / f"{job_name}.md"
    extract_text_with_mistral(file, markdown_local_path)

    if markdown_local_path.exists() and not is_file_empty(markdown_local_path):
        output_data["markdown"] = markdown_local_path
        markdown_s3_key = f"{s3_prefix_text}/{Path(markdown_local_path).name}"
        upload_file_to_s3(
            str(markdown_local_path), markdown_s3_key, bucket_name=s3_bucket
        )

    return output_data


def pdf_to_md_enterprise(file: Path, job_name: uuid):
    s3_prefix_text = "pdfs/llama-parser/extracted-text"
    s3_prefix_images = "pdfs/llama-parser/extracted-images"
    s3_prefix_tables = "pdfs/llama-parser/extracted-tables"

    output_data = {"markdown": None, "images": None, "tables": None}

    markdown_path = llama_parse_pdf(str(file), job_name)
    images_local_folder = output / "extracted_images"
    tables_local_folder = output / "extracted_tables"

    # Step 1: Upload input PDF to S3
    input_pdf_s3_key = f"{s3_pdf_input_prefix}/{job_name}.pdf"
    upload_file_to_s3(str(file), input_pdf_s3_key, bucket_name=s3_bucket)

    # Step 2: Upload images and tables to S3
    if images_local_folder.exists() and any(images_local_folder.iterdir()):
        output_data["images"] = images_local_folder
        upload_directory_to_s3(
            str(images_local_folder), s3_prefix_images, bucket_name=s3_bucket
        )

    if tables_local_folder.exists() and any(tables_local_folder.iterdir()):
        output_data["tables"] = tables_local_folder
        upload_directory_to_s3(
            str(tables_local_folder), s3_prefix_tables, bucket_name=s3_bucket
        )

    # Step 3: Upload Markdown to S3
    if markdown_path.exists() and not is_file_empty(markdown_path):
        output_data["markdown"] = markdown_path
        markdown_s3_key = f"{s3_prefix_text}/{job_name}.md"
        upload_file_to_s3(str(markdown_path), markdown_s3_key, bucket_name=s3_bucket)

    return output_data


def html_to_md_enterprise(url: str, job_name: uuid):
    s3_prefix_text = "html/firecrawl/extracted-text"
    s3_prefix_images = "html/firecrawl/extracted-images"
    s3_prefix_tables = "html/firecrawl/extracted-tables"

    output_data = {"markdown": None, "images": None, "tables": None}

    html_path = output / f"{job_name}.html"
    images_local_folder = output / "extracted_images"
    tables_local_folder = output / "extracted_tables"
    markdown_path = output / "markdown" / f"{job_name}.md"

    firecrawl(url, job_name)

    response = requests.get(url)
    with open(html_path, "wb") as f:
        f.write(response.content)

    input_html_s3_key = f"{s3_html_input_prefix}/{job_name}.html"
    upload_file_to_s3(str(html_path), input_html_s3_key, bucket_name=s3_bucket)
    if images_local_folder.exists() and any(images_local_folder.iterdir()):
        output_data["images"] = images_local_folder
        upload_directory_to_s3(
            str(images_local_folder), s3_prefix_images, bucket_name=s3_bucket
        )

    if tables_local_folder.exists() and any(tables_local_folder.iterdir()):
        output_data["tables"] = tables_local_folder
        upload_directory_to_s3(
            str(tables_local_folder), s3_prefix_tables, bucket_name=s3_bucket
        )

    if markdown_path.exists() and not is_file_empty(markdown_path):
        output_data["markdown"] = markdown_path
        markdown_s3_key = f"{s3_prefix_text}/{job_name}.md"
        upload_file_to_s3(str(markdown_path), markdown_s3_key, bucket_name=s3_bucket)

    return output_data


def is_file_empty(file_path: Path) -> bool:
    return file_path.stat().st_size == 0


def get_job_name():
    return uuid.uuid4()


def clean_temp_files():
    shutil.rmtree(base_dir, ignore_errors=True)
    os.makedirs(base_dir, exist_ok=True)
    os.makedirs(output, exist_ok=True)<|MERGE_RESOLUTION|>--- conflicted
+++ resolved
@@ -11,27 +11,16 @@
 from docling.document_converter import DocumentConverter
 from markitdown import MarkItDown
 
-<<<<<<< HEAD
-from cloud_ops import upload_file_to_s3, upload_directory_to_s3
-from firecrawl_code import firecrawl
-from llamaparser_pdf import llama_parse_pdf
-from python_pdf_extraction import (
-=======
 from .cloud_ops import upload_file_to_s3, upload_directory_to_s3
 from .firecrawl_code import firecrawl
 from .llamaparser_pdf import llama_parse_pdf
 from .python_pdf_extraction import (
->>>>>>> 485b4557
     extract_text_with_docling,
     extract_images_to_folder,
     extract_tables_with_docling,
     extract_text_with_mistral,
 )
-<<<<<<< HEAD
-from webscraper import WebScraper
-=======
 from .webscraper import WebScraper
->>>>>>> 485b4557
 
 base_dir = Path("./temp_processing")
 output = base_dir / Path("output")
@@ -77,22 +66,9 @@
     markdown_path = output / f"{pdf_id}.md"
     if not markdown_path.exists():
         raise FileNotFoundError(f"No content found for PDF ID: {pdf_id}")
-<<<<<<< HEAD
 
     with open(markdown_path, "r") as f:
         return f.read()
-
-
-def validate_pdf_id(pdf_id: str) -> bool:
-    """Validate if PDF ID exists in the storage system"""
-    pdf_path = output / f"{pdf_id}.pdf"
-    return pdf_path.exists()
-=======
-
-    with open(markdown_path, "r") as f:
-        return f.read()
->>>>>>> 485b4557
-
 
 def html_to_md_docling(url: str, job_name: uuid):
     s3_prefix_text = "html/html-parser/extracted-text"
